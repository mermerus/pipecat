--- conflicted
+++ resolved
@@ -24,8 +24,7 @@
     UserStoppedSpeakingFrame
 )
 
-<<<<<<< HEAD
-=======
+
 torch.set_num_threads(1)
 
 model, utils = torch.hub.load(repo_or_dir='snakers4/silero-vad',
@@ -72,8 +71,6 @@
     STARTING = 2
     SPEAKING = 3
     STOPPING = 4
-
->>>>>>> d90fdb1c
 
 class BaseTransportService():
 
@@ -158,13 +155,10 @@
         except Exception as e:
             self._logger.error(f"Exception {e}")
             raise e
-<<<<<<< HEAD
-=======
         finally:
             # Do anything that must be done to clean up
             self._post_run()
 
->>>>>>> d90fdb1c
         self._stop_threads.set()
 
         await self.send_queue.put(EndStreamQueueFrame())
